from django.template.loader import render_to_string
from django.core.files.base import ContentFile
from django.utils import timezone
from drf_spectacular.utils import extend_schema
from rest_framework import generics, status
from rest_framework.response import Response
from rest_framework.permissions import IsAuthenticated
from rest_framework.exceptions import NotFound, PermissionDenied
from .utils import generate_certificate, generate_group_certificate, generate_presentation_certificate
from em_backend.schemas import get_api_response_serializer, ApiErrorResponseSerializer
from events.models import PresentationEnrollment
from .models import Certificate, CompetitionCertificate
from django.db.models import Q
from django.http import FileResponse, Http404, HttpResponse
from drf_spectacular.utils import extend_schema, OpenApiParameter
from events.models import SoloCompetitionRegistration, CompetitionTeam
from .serializers import (
    CertificateRequestSerializer,
    CertificateSerializer,
    CompletedEnrollmentSerializer,
    CompetitionCertificateRequestSerializer,
    CompetitionCertificateSerializer
)
import os
from rest_framework.generics import GenericAPIView
from django.conf import settings

@extend_schema(
    tags=['User - Certificates'],
    summary="Request a Certificate",
    description="Allows an authenticated user to request a certificate for a completed and finished presentation enrollment.",
    request=CertificateRequestSerializer,
    responses={
        201: get_api_response_serializer(None),
        400: ApiErrorResponseSerializer,
        404: ApiErrorResponseSerializer,
    }
)
class CertificateRequestView(generics.GenericAPIView):
    permission_classes = [IsAuthenticated]
    serializer_class = CertificateRequestSerializer

    def post(self, request, enrollment_pk):
        try:
            enrollment = PresentationEnrollment.objects.get(
                pk=enrollment_pk,
                user=request.user,
                status=PresentationEnrollment.STATUS_COMPLETED_OR_FREE
            )
        except PresentationEnrollment.DoesNotExist:
            return Response({'error': 'Completed enrollment not found.'}, status=status.HTTP_404_NOT_FOUND)

        if enrollment.presentation.end_time > timezone.now():
            return Response({'error': 'Presentation has not ended yet.'}, status=status.HTTP_400_BAD_REQUEST)

        serializer = self.get_serializer(data=request.data)
        serializer.is_valid(raise_exception=True)
        name = serializer.validated_data['name']

        if hasattr(enrollment, 'certificate'):
            return Response({'error': 'Certificate already requested.'}, status=status.HTTP_400_BAD_REQUEST)

        Certificate.objects.create(
            enrollment=enrollment,
            name_on_certificate=name,
            is_verified=False,  # default not verified until admin approves
        )

        return Response(
            {'message': 'Certificate requested. SVG files will be generated on certificate detail fetch.'},
            status=status.HTTP_201_CREATED
        )


@extend_schema(
    tags=['User - Certificates'],
    summary="Retrieve Certificate SVG",
    description=(
        "Fetches the SVG file for a verified certificate. "
        "If the certificate is verified but the files haven't been generated, it will create them."
    ),
    responses={
        200: None,  # Will return raw SVG
        404: ApiErrorResponseSerializer,
        403: ApiErrorResponseSerializer,
    }
)
class CertificateDetailView(generics.GenericAPIView):
    # No authentication required, public access
    authentication_classes = []
    permission_classes = []

    lookup_url_kwarg = 'enrollment_pk'

    def get(self, request, *args, **kwargs):
        # Fetch enrollment by PK
        try:
            enrollment = PresentationEnrollment.objects.select_related(
                'presentation', 'certificate'
            ).get(pk=self.kwargs['enrollment_pk'])
        except PresentationEnrollment.DoesNotExist:
            raise NotFound('Enrollment not found.')

        cert = getattr(enrollment, 'certificate', None)
        if not cert:
            raise NotFound('Certificate has not been requested for this enrollment.')

        if not cert.is_verified:
            raise PermissionDenied('Certificate is not verified yet.')

        # Generate files if missing
        if not cert.file_en or not cert.file_fa:
<<<<<<< HEAD
            generate_presentation_certificate(cert, request)
            cert.refresh_from_db()
=======
            cert = self._generate_certificate(enrollment)

        return cert

    @staticmethod
    def _generate_certificate(enrollment):
        cert = enrollment.certificate
        name = cert.name_on_certificate or enrollment.user.get_full_name() or enrollment.user.username

        ctx = {
            'grade': cert.grade,
            'presentation_type': enrollment.presentation.type,
            'name': name,
            'presentation_title': enrollment.presentation.title,
            'event_title': enrollment.presentation.event.title,
            'event_end_date': enrollment.presentation.event.end_date.strftime('%B %d, %Y'),
            'verification_link_en': cert.file_en.url if cert.file_en else '',
            'verification_link_fa': cert.file_fa.url if cert.file_fa else '',
        }

        svg_template1 = render_to_string('certificate-en.svg', ctx)
        svg_template2 = render_to_string('certificate-fa.svg', ctx)

        cert.file_en.save(
            f"certificate-en_{enrollment.pk}_{timezone.now().strftime('%Y%m%d%H%M%S')}.svg",
            ContentFile(svg_template1.encode('utf-8')),
            save=False
        )
        cert.file_fa.save(
            f"certificate-fa_{enrollment.pk}_{timezone.now().strftime('%Y%m%d%H%M%S')}.svg",
            ContentFile(svg_template2.encode('utf-8')),
            save=False
        )
        cert.save()
>>>>>>> fe17d0cc

        # Determine which file to return based on lang
        lang = self.kwargs.get('lang', 'en').lower()
        file_field = cert.file_fa if lang == 'fa' else cert.file_en

        if not file_field:
            raise NotFound('Certificate file not available.')

        # Return raw SVG content
        file_content = file_field.read()
        return HttpResponse(file_content, content_type='image/svg+xml')

@extend_schema(
    tags=['User - Certificates'],
    summary="List Completed Enrollments for Certificates",
    description="Retrieves a list of the user's presentation enrollments that are completed, finished, and eligible for a certificate request.",
    responses={
        200: get_api_response_serializer(CompletedEnrollmentSerializer)
    }
)
class CompletedEnrollmentsView(generics.ListAPIView):
    permission_classes = [IsAuthenticated]
    serializer_class = CompletedEnrollmentSerializer

    def get_queryset(self):
        now = timezone.now()
        return PresentationEnrollment.objects.filter(
            user=self.request.user,
            status=PresentationEnrollment.STATUS_COMPLETED_OR_FREE,
            presentation__end_time__lt=now
        ).select_related('presentation', 'certificate').order_by('-presentation__end_time')



@extend_schema(
    tags=['User - Competition Certificates'],
    summary="Request a Competition Certificate",
    description=(
        "Allows a user (solo competitor) to request a certificate for a completed competition. "
        "Files are generated later after admin enters ranking and verifies."
    ),
    request=CompetitionCertificateRequestSerializer,
    responses={
        201: MessageResponseSerializer,
        400: ErrorResponseSerializer,
        404: ErrorResponseSerializer,
    }
)
class CompetitionCertificateRequestView(generics.GenericAPIView):
    permission_classes = [IsAuthenticated]
    serializer_class = CompetitionCertificateRequestSerializer

    def post(self, request, *args, **kwargs):
        serializer = self.get_serializer(data=request.data)
        serializer.is_valid(raise_exception=True)

        registration_type = serializer.validated_data['registration_type']
        registration_id = serializer.validated_data['registration_id']
        name = serializer.validated_data['name']

        if registration_type != "solo":
            return Response(
                {'error': 'This endpoint only supports solo competition certificates.'},
                status=status.HTTP_400_BAD_REQUEST
            )

        # Fetch the solo registration
        try:
            registration = SoloCompetitionRegistration.objects.get(
                pk=registration_id,
                user=request.user,
                status__in=[SoloCompetitionRegistration.STATUS_COMPLETED_OR_FREE]
            )
        except SoloCompetitionRegistration.DoesNotExist:
            return Response(
                {'error': 'Eligible solo competition registration not found.'},
                status=status.HTTP_404_NOT_FOUND
            )

        if hasattr(registration, 'certificate'):
            return Response(
                {'error': 'Certificate already requested for this registration.'},
                status=status.HTTP_400_BAD_REQUEST
            )

        # Create the certificate
        CompetitionCertificate.objects.create(
            registration_type="solo",
            solo_registration=registration,
            name_on_certificate=name,
            is_verified=False
        )

        return Response(
            {'message': 'Competition certificate requested successfully.'},
            status=status.HTTP_201_CREATED
        )



@extend_schema(
    tags=['User - Competition Certificates'],
    summary="List User's Eligible Competition Certificates",
    description=(
        "Lists all solo competitions where the user is eligible for a certificate. "
        "Indicates whether a certificate has already been requested. "
        "For verified certificates, SVG files will be generated on the fly if missing."
    ),
    responses={200: CompetitionCertificateSerializer(many=True)}
)
class CompetitionCertificateListView(generics.GenericAPIView):
    permission_classes = [IsAuthenticated]
    serializer_class = CompetitionCertificateSerializer

    def get(self, request, *args, **kwargs):
        user = request.user
        now = timezone.now()

        # Only solo competitions
        solo_regs = SoloCompetitionRegistration.objects.filter(
            user=user,
            status__in=[SoloCompetitionRegistration.STATUS_COMPLETED_OR_FREE],
            solo_competition__event__end_date__lt=now
        ).select_related('solo_competition', 'solo_competition__event')

        results = []

        for reg in solo_regs:
            cert = getattr(reg, 'certificate', None)
            if cert and cert.is_verified and (not cert.file_en or not cert.file_fa):
                generate_certificate(cert, request)

            results.append({
                "registration_type": "solo",
                "registration_id": str(reg.pk),
                "certificate_id": str(cert.id) if cert else None,
                "name_on_certificate": cert.name_on_certificate if cert else None,
                "ranking": cert.ranking if cert else None,
                "file_en": cert.file_en.url if cert and cert.file_en else None,
                "file_fa": cert.file_fa.url if cert and cert.file_fa else None,
                "is_verified": cert.is_verified if cert else False,
                "requested_at": cert.requested_at if cert else None,
                "competition_title": reg.solo_competition.title,
                "event_title": reg.solo_competition.event.title
            })

        return Response({
            "success": True,
            "statusCode": 200,
            "message": "Request was successful.",
            "errors": {},
            "data": results
        })


@extend_schema(
    tags=['Competition Certificates'],
    summary="Retrieve Competition Certificate SVG",
    description=(
        "Fetches the SVG certificate file for a **solo competition**. "
        "Anyone can access this. Use `lang=en` or `lang=fa` to get the English or Persian version."
    ),
    parameters=[
        OpenApiParameter('pk', description='ID of the competition certificate', required=True, type=int),
        OpenApiParameter('lang', description="Language of the certificate ('fa' or 'en')", required=True, type=str),
    ],
    responses={
        200: 'image/svg+xml',
        404: 'Certificate not found or file missing',
    }
)
class CompetitionCertificateDetailView(generics.GenericAPIView):
    queryset = CompetitionCertificate.objects.all()
    lookup_field = "pk"

    def get(self, request, *args, **kwargs):
        lang = self.kwargs.get("lang")
        if lang not in ["fa", "en"]:
            raise NotFound("Invalid language. Must be 'fa' or 'en'.")

        try:
            cert = CompetitionCertificate.objects.select_related(
                "solo_registration"
            ).get(pk=self.kwargs["pk"])
        except CompetitionCertificate.DoesNotExist:
            raise NotFound("Solo competition certificate not found.")

        if cert.registration_type != "solo":
            raise NotFound("This endpoint only serves solo competition certificates.")

        # Generate file if verified but missing
        if cert.is_verified and ((lang == "fa" and not cert.file_fa) or (lang == "en" and not cert.file_en)):
            generate_certificate(cert, request)
            cert.refresh_from_db()

        file_field = cert.file_fa if lang == "fa" else cert.file_en
        if not file_field:
            raise Http404("Certificate file not available.")

        return FileResponse(file_field.open("rb"), content_type="image/svg+xml")

@extend_schema(
    tags=['Group Competition Certificates'],
    summary="Request a Group Competition Certificate",
    description=(
        "Allows any member of a team to request a certificate for a completed group competition. "
        "Files are generated later after admin verification."
    ),
    parameters=[
        OpenApiParameter('registration_id', description='ID of the group competition', required=True, type=int),
    ],
    responses={
        201: {"message": "Certificate requested successfully."},
        400: {"detail": "Errors or already requested."},
        404: {"detail": "Team not found."},
    }
)
class GroupCompetitionCertificateRequestView(generics.GenericAPIView):
    permission_classes = [IsAuthenticated]

    def post(self, request, registration_id, *args, **kwargs):
        # Find the team of the current user for this group competition
        try:
            team = CompetitionTeam.objects.get(
                group_competition_id=registration_id,
                memberships__user=request.user  # ensures user is a member
            )
        except CompetitionTeam.DoesNotExist:
            return Response(
                {"detail": "Team not found or you are not a member."},
                status=status.HTTP_404_NOT_FOUND
            )

        # Check if certificate already exists
        if hasattr(team, 'certificate'):
            return Response(
                {"detail": "Certificate already requested for this team."},
                status=status.HTTP_400_BAD_REQUEST
            )

        # Create certificate
        cert = CompetitionCertificate.objects.create(
            registration_type="group",
            team=team,
            name_on_certificate=team.name,
            is_verified=False
        )

        return Response(
            {"message": "Group competition certificate requested successfully."},
            status=status.HTTP_201_CREATED
        )


@extend_schema(
    tags=['User - Group Competition Certificates'],
    summary="List User's Eligible Group Competition Certificates",
    description=(
        "Lists all group competitions where the user is a member of the team. "
        "Indicates whether a certificate has already been requested. "
        "For verified certificates, SVG files will be generated on the fly if missing."
    ),
    responses={200: CompetitionCertificateSerializer(many=True)}
)
class GroupCompetitionCertificateListView(generics.GenericAPIView):
    permission_classes = [IsAuthenticated]
    serializer_class = CompetitionCertificateSerializer

    def get(self, request, *args, **kwargs):
        user = request.user
        now = timezone.now()

        # Teams where the user is a member and competition is finished
        teams = CompetitionTeam.objects.filter(
            memberships__user=user,
            status=CompetitionTeam.STATUS_ACTIVE,
            group_competition__event__end_date__lt=now
        ).select_related("group_competition", "group_competition__event")

        results = []

        for team in teams:
            cert = getattr(team, "certificate", None)
            if cert and cert.is_verified and (not cert.file_en or not cert.file_fa):
                generate_group_certificate(cert, request)

            results.append({
                "registration_type": "group",
                "registration_id": str(team.pk),
                "certificate_id": str(cert.id) if cert else None,
                "name_on_certificate": cert.name_on_certificate if cert else None,
                "ranking": cert.ranking if cert else None,
                "file_en": cert.file_en.url if cert and cert.file_en else None,
                "file_fa": cert.file_fa.url if cert and cert.file_fa else None,
                "is_verified": cert.is_verified if cert else False,
                "requested_at": cert.requested_at if cert else None,
                "competition_title": team.group_competition.title,
                "event_title": team.group_competition.event.title
            })

        return Response({
            "success": True,
            "statusCode": 200,
            "message": "Request was successful.",
            "errors": {},
            "data": results
        })


@extend_schema(
    tags=['Group Competition Certificates'],
    summary="Retrieve Group Competition Certificate SVG",
    description=(
        "Fetches the SVG certificate file for a group competition. "
        "Any team member or public can access this. "
        "Use `lang=en` or `lang=fa` to get the English or Persian version."
    ),
    parameters=[
        OpenApiParameter('pk', description='ID of the group competition', required=True, type=int),
        OpenApiParameter('lang', description="Language of the certificate ('fa' or 'en')", required=True, type=str),
    ],
    responses={
        200: 'image/svg+xml',
        404: 'Certificate not found or file missing',
    }
)
class GroupCompetitionCertificateDetailView(GenericAPIView):
    permission_classes = []  # public access

    def get(self, request, registration_id, lang='en', *args, **kwargs):
        if lang not in ['fa', 'en']:
            raise Http404("Invalid language. Must be 'fa' or 'en'.")

        # Find the team by group competition ID (public, no user filtering)
        try:
            team = CompetitionTeam.objects.get(group_competition_id=registration_id)
        except CompetitionTeam.DoesNotExist:
            raise Http404("Team not found.")

        # Get or create certificate
        cert, _ = CompetitionCertificate.objects.get_or_create(
            registration_type="group",
            team=team,
            defaults={"name_on_certificate": team.name, "is_verified": False}
        )

        # Generate SVG if verified but missing
        if cert.is_verified and ((lang == "fa" and not cert.file_fa) or (lang == "en" and not cert.file_en)):
            generate_group_certificate(cert, request)

        file_field = cert.file_fa if lang == "fa" else cert.file_en
        if not file_field:
            raise Http404("Certificate file not available.")

        return FileResponse(file_field.open("rb"), content_type="image/svg+xml")<|MERGE_RESOLUTION|>--- conflicted
+++ resolved
@@ -17,7 +17,9 @@
 from .serializers import (
     CertificateRequestSerializer,
     CertificateSerializer,
+    ErrorResponseSerializer,
     CompletedEnrollmentSerializer,
+    MessageResponseSerializer,
     CompetitionCertificateRequestSerializer,
     CompetitionCertificateSerializer
 )
@@ -110,45 +112,8 @@
 
         # Generate files if missing
         if not cert.file_en or not cert.file_fa:
-<<<<<<< HEAD
             generate_presentation_certificate(cert, request)
             cert.refresh_from_db()
-=======
-            cert = self._generate_certificate(enrollment)
-
-        return cert
-
-    @staticmethod
-    def _generate_certificate(enrollment):
-        cert = enrollment.certificate
-        name = cert.name_on_certificate or enrollment.user.get_full_name() or enrollment.user.username
-
-        ctx = {
-            'grade': cert.grade,
-            'presentation_type': enrollment.presentation.type,
-            'name': name,
-            'presentation_title': enrollment.presentation.title,
-            'event_title': enrollment.presentation.event.title,
-            'event_end_date': enrollment.presentation.event.end_date.strftime('%B %d, %Y'),
-            'verification_link_en': cert.file_en.url if cert.file_en else '',
-            'verification_link_fa': cert.file_fa.url if cert.file_fa else '',
-        }
-
-        svg_template1 = render_to_string('certificate-en.svg', ctx)
-        svg_template2 = render_to_string('certificate-fa.svg', ctx)
-
-        cert.file_en.save(
-            f"certificate-en_{enrollment.pk}_{timezone.now().strftime('%Y%m%d%H%M%S')}.svg",
-            ContentFile(svg_template1.encode('utf-8')),
-            save=False
-        )
-        cert.file_fa.save(
-            f"certificate-fa_{enrollment.pk}_{timezone.now().strftime('%Y%m%d%H%M%S')}.svg",
-            ContentFile(svg_template2.encode('utf-8')),
-            save=False
-        )
-        cert.save()
->>>>>>> fe17d0cc
 
         # Determine which file to return based on lang
         lang = self.kwargs.get('lang', 'en').lower()
